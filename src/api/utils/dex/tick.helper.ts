--- conflicted
+++ resolved
@@ -39,13 +39,7 @@
  *  @return tick The greatest tick for which the ratio is less than or equal to the input ratio
  */
 export function sqrtPriceToTick(sqrtPrice: BigNumber): number {
-<<<<<<< HEAD
-  const calculatedTick: number = Number(
-    (Math.log(sqrtPrice.toNumber() ** 2) / Math.log(1.0001)).toFixed(0)
-  );
-=======
   const calculatedTick = Number((Math.log(sqrtPrice.toNumber() ** 2) / Math.log(1.0001)).toFixed(0));
->>>>>>> 1b788785
 
   const tickPrice = tickToSqrtPrice(calculatedTick);
 
