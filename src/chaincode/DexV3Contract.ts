/*
 * Copyright (c) Gala Games Inc. All rights reserved.
 * Licensed under the Apache License, Version 2.0 (the "License");
 * you may not use this file except in compliance with the License.
 * You may obtain a copy of the License at
 *
 *     http://www.apache.org/licenses/LICENSE-2.0
 *
 * Unless required by applicable law or agreed to in writing, software
 * distributed under the License is distributed on an "AS IS" BASIS,
 * WITHOUT WARRANTIES OR CONDITIONS OF ANY KIND, either express or implied.
 * See the License for the specific language governing permissions and
 * limitations under the License.
 */
import { BatchDto, ChainCallDTO, GalaChainResponse, NotFoundError, UnauthorizedError } from "@gala-chain/api";
import {
  BatchWriteLimitExceededError,
  EVALUATE,
  Evaluate,
  GalaChainContext,
  GalaContract,
  GalaTransaction,
  SUBMIT,
  Submit,
  getApiMethod
} from "@gala-chain/chaincode";

import { version } from "../../package.json";
import {
  AddLiquidityDTO,
  AuthorizeBatchSubmitterDto,
  BatchSubmitAuthoritiesResDto,
  BurnDto,
  BurnEstimateDto,
  CancelLimitOrderDto,
  CollectDto,
  CollectProtocolFeesDto,
  CollectProtocolFeesResDto,
  ConfigureDexFeeAddressDto,
  ConfigurePoolDexFeeDto,
  ConfigurePoolDexFeeResDto,
  CreatePoolDto,
  CreatePoolResDto,
  DeauthorizeBatchSubmitterDto,
  DexFeeConfig,
  DexOperationResDto,
  DexPositionData,
  DexPositionOwner,
  FetchBatchSubmitAuthoritiesDto,
  FillLimitOrderDto,
  GetAddLiquidityEstimationDto,
  GetAddLiquidityEstimationResDto,
  GetBitMapResDto,
  GetLiquidityResDto,
  GetPoolBalanceDeltaResDto,
  GetPoolDto,
  GetPositionByIdDto,
  GetPositionDto,
  GetRemoveLiqEstimationResDto,
  GetTickDataDto,
  GetUserPositionsDto,
  GetUserPositionsResDto,
  PlaceLimitOrderDto,
  PlaceLimitOrderResDto,
  Pool,
  QuoteExactAmountDto,
  QuoteExactAmountResDto,
  SetGlobalLimitOrderConfigDto,
  SetProtocolFeeDto,
  SetProtocolFeeResDto,
  Slot0ResDto,
  SwapDto,
  SwapResDto,
  TickData,
  TransferDexPositionDto,
<<<<<<< HEAD
  TransferUnclaimedFundsDto,
  TransferUnclaimedFundsResDto
=======
  UpdatePoolBitmapDto
>>>>>>> 88effae3
} from "../api/";
import {
  addLiquidity,
  authorizeBatchSubmitter,
  burn,
  cancelLimitOrder,
  collect,
  collectProtocolFees,
  configureDexFeeAddress,
  configurePoolDexFee,
  createPool,
  deauthorizeBatchSubmitter,
  fetchBatchSubmitAuthorities,
  fillLimitOrder,
  getAddLiquidityEstimation,
  getBalanceDelta,
  getBatchSubmitAuthorities,
  getBitMapChanges,
  getDexFeesConfigration,
  getLiquidity,
  getPoolData,
  getPosition,
  getPositionById,
  getRemoveLiquidityEstimation,
  getSlot0,
  getUserPositions,
  makeBitMapChanges,
  placeLimitOrder,
  quoteExactAmount,
  setGlobalLimitOrderConfig,
  setProtocolFee,
  swap,
  transferDexPosition,
  transferUnclaimedFunds
} from "./dex";
import { getTickData } from "./dex/tickData.helper";
import {
  addLiquidityFeeGate,
  collectPositionFeesFeeGate,
  createPoolFeeGate,
  removeLiquidityFeeGate,
  swapFeeGate,
  transferDexPositionFeeGate
} from "./dexLaunchpadFeeGate";

/**
 * DexV3Contract provides Uniswap V3-style decentralized exchange functionality
 * including concentrated liquidity, limit orders, and automated market making.
 *
 * This contract implements a complete DEX with the following features:
 * - Liquidity pools with concentrated liquidity positions
 * - Token swapping with price impact calculations
 * - Limit order placement and execution using commit-reveal protocol
 * - Fee collection for liquidity providers and protocol
 * - Position management and transfers
 *
 * @extends GalaContract
 */
export class DexV3Contract extends GalaContract {
  /**
   * Creates a new DexV3Contract instance.
   */
  constructor() {
    super("DexV3Contract", version, {
      allowNonRegisteredUsers: true
    });
  }

  @GalaTransaction({
    type: SUBMIT,
    in: BatchDto,
    out: "object",
    description: "Submit a batch of transactions",
    verifySignature: true,
    enforceUniqueKey: true
  })
  public async BatchSubmit(ctx: GalaChainContext, batchDto: BatchDto): Promise<GalaChainResponse<unknown>[]> {
    // Check if the calling user is authorized to submit batches
    const batchAuthorities = await fetchBatchSubmitAuthorities(ctx);
    if (!batchAuthorities.isAuthorized(ctx.callingUser)) {
      throw new UnauthorizedError(
        `CallingUser ${ctx.callingUser} is not authorized to submit batches. ` +
          `Authorized users: ${batchAuthorities.getAuthorities().join(", ")}`
      );
    }

    const responses: GalaChainResponse<unknown>[] = [];

    const softWritesLimit = batchDto.writesLimit ?? BatchDto.WRITES_DEFAULT_LIMIT;
    const writesLimit = Math.min(softWritesLimit, BatchDto.WRITES_HARD_LIMIT);
    let writesCount = ctx.stub.getWritesCount();

    for (const [index, op] of batchDto.operations.entries()) {
      // Use sandboxed context to avoid flushes of writes and deletes, and populate
      // the stub with current writes and deletes.
      const sandboxCtx = ctx.createReadOnlyContext(index);
      sandboxCtx.stub.setWrites(ctx.stub.getWrites());
      sandboxCtx.stub.setDeletes(ctx.stub.getDeletes());

      // Execute the operation. Collect both successful and failed responses.
      let response: GalaChainResponse<unknown>;
      try {
        if (writesCount >= writesLimit) {
          throw new BatchWriteLimitExceededError(writesLimit);
        }

        const method = getApiMethod(this, op.method, (m) => m.isWrite && m.methodName !== "BatchSubmit");
        response = await this[method.methodName](sandboxCtx, op.dto);
      } catch (error) {
        response = GalaChainResponse.Error(error);
      }
      responses.push(response);

      // Update the current context with the writes and deletes if the operation
      // is successful.
      if (GalaChainResponse.isSuccess(response)) {
        ctx.stub.setWrites(sandboxCtx.stub.getWrites());
        ctx.stub.setDeletes(sandboxCtx.stub.getDeletes());
        writesCount = ctx.stub.getWritesCount();
      }
    }
    return responses;
  }

  /**
   * Creates a new liquidity pool for a token pair with specified fee tier.
   *
   * @param ctx - The GalaChain context
   * @param dto - Pool creation parameters including tokens, fee tier, and initial price
   * @returns Response containing the created pool details
   */
  @Submit({
    in: CreatePoolDto,
    out: CreatePoolResDto,
    before: createPoolFeeGate
  })
  public async CreatePool(ctx: GalaChainContext, dto: CreatePoolDto): Promise<CreatePoolResDto> {
    return await createPool(ctx, dto);
  }

  /**
   * Adds liquidity to an existing pool within a specified price range.
   *
   * @param ctx - The GalaChain context
   * @param dto - Liquidity addition parameters including amounts and tick range
   * @returns Operation result with transaction details
   */
  @Submit({
    in: AddLiquidityDTO,
    out: DexOperationResDto,
    before: addLiquidityFeeGate
  })
  public async AddLiquidity(ctx: GalaChainContext, dto: AddLiquidityDTO): Promise<DexOperationResDto> {
    return await addLiquidity(ctx, dto);
  }

  /**
   * Executes a token swap through the automated market maker.
   *
   * @param ctx - The GalaChain context
   * @param dto - Swap parameters including tokens, amounts, and slippage protection
   * @returns Swap result with executed amounts and fees
   */
  @Submit({
    in: SwapDto,
    out: SwapResDto,
    before: swapFeeGate
  })
  public async Swap(ctx: GalaChainContext, dto: SwapDto): Promise<SwapResDto> {
    return await swap(ctx, dto);
  }

  /**
   * Removes liquidity from a position and returns tokens to the user.
   *
   * @param ctx - The GalaChain context
   * @param dto - Liquidity removal parameters including position and amount
   * @returns Operation result with withdrawn token amounts
   */
  @Submit({
    in: BurnDto,
    out: DexOperationResDto,
    before: removeLiquidityFeeGate
  })
  public async RemoveLiquidity(ctx: GalaChainContext, dto: BurnDto): Promise<DexOperationResDto> {
    return await burn(ctx, dto);
  }

  /**
   * Retrieves the current price and tick information for a pool.
   *
   * @param ctx - The GalaChain context
   * @param dto - Pool identifier parameters
   * @returns Current slot0 data including sqrt price and active tick
   */
  @GalaTransaction({
    type: EVALUATE,
    in: GetPoolDto,
    out: Slot0ResDto
  })
  public async GetSlot0(ctx: GalaChainContext, dto: GetPoolDto): Promise<Slot0ResDto> {
    return await getSlot0(ctx, dto);
  }

  @Submit({
    in: TransferUnclaimedFundsDto,
    out: TransferUnclaimedFundsResDto,
    allowedOrgs: ["CuratorOrg"]
  })
  public async TransferUnclaimedFunds(
    ctx: GalaChainContext,
    dto: TransferUnclaimedFundsDto
  ): Promise<TransferUnclaimedFundsResDto> {
    return transferUnclaimedFunds(ctx, dto);
  }

  @GalaTransaction({
    type: EVALUATE,
    in: GetPoolDto,
    out: GetPoolBalanceDeltaResDto
  })
  public async GetBalanceDelta(ctx: GalaChainContext, dto: GetPoolDto): Promise<GetPoolBalanceDeltaResDto> {
    return await getBalanceDelta(ctx, dto);
  }

  /**
   * Gets the total active liquidity in a pool.
   *
   * @param ctx - The GalaChain context
   * @param dto - Pool identifier parameters
   * @returns Current liquidity amount in the pool
   */
  @GalaTransaction({
    type: EVALUATE,
    in: GetPoolDto,
    out: GetLiquidityResDto
  })
  public async GetLiquidity(ctx: GalaChainContext, dto: GetPoolDto): Promise<GetLiquidityResDto> {
    return await getLiquidity(ctx, dto);
  }

  /**
   * Retrieves all liquidity positions owned by a specific user.
   *
   * @param ctx - The GalaChain context
   * @param dto - User position query parameters
   * @returns List of user's liquidity positions with details
   */
  @GalaTransaction({
    type: EVALUATE,
    in: GetUserPositionsDto,
    out: GetUserPositionsResDto
  })
  public async GetUserPositions(
    ctx: GalaChainContext,
    dto: GetUserPositionsDto
  ): Promise<GetUserPositionsResDto> {
    return await getUserPositions(ctx, dto);
  }

  @GalaTransaction({
    type: EVALUATE,
    in: GetAddLiquidityEstimationDto,
    out: GetAddLiquidityEstimationResDto
  })
  public async GetAddLiquidityEstimation(
    ctx: GalaChainContext,
    dto: GetAddLiquidityEstimationDto
  ): Promise<GetAddLiquidityEstimationResDto> {
    return await getAddLiquidityEstimation(ctx, dto);
  }

  @GalaTransaction({
    type: EVALUATE,
    in: QuoteExactAmountDto,
    out: QuoteExactAmountResDto
  })
  public async QuoteExactAmount(
    ctx: GalaChainContext,
    dto: QuoteExactAmountDto
  ): Promise<QuoteExactAmountResDto> {
    return await quoteExactAmount(ctx, dto);
  }
  @GalaTransaction({
    type: EVALUATE,
    in: GetPoolDto,
    out: Pool
  })
  public async GetPoolData(ctx: GalaChainContext, dto: GetPoolDto): Promise<Pool> {
    return (
      (await getPoolData(ctx, dto)) ??
      (() => {
        throw new NotFoundError("Pool data not found");
      })()
    );
  }

  @GalaTransaction({
    type: EVALUATE,
    in: BurnEstimateDto,
    out: GetRemoveLiqEstimationResDto
  })
  public async GetRemoveLiquidityEstimation(
    ctx: GalaChainContext,
    dto: BurnEstimateDto
  ): Promise<GetRemoveLiqEstimationResDto> {
    return await getRemoveLiquidityEstimation(ctx, dto);
  }

  @Submit({
    in: CollectDto,
    out: DexOperationResDto,
    before: collectPositionFeesFeeGate
  })
  public async CollectPositionFees(ctx: GalaChainContext, dto: CollectDto): Promise<DexOperationResDto> {
    return await collect(ctx, dto);
  }

  @Submit({
    in: CollectProtocolFeesDto,
    out: CollectProtocolFeesResDto,
    allowedOrgs: ["CuratorOrg"]
  })
  public async CollectProtocolFees(
    ctx: GalaChainContext,
    dto: CollectProtocolFeesDto
  ): Promise<CollectProtocolFeesResDto> {
    return await collectProtocolFees(ctx, dto);
  }

  @Submit({
    in: SetProtocolFeeDto,
    out: SetProtocolFeeResDto,
    allowedOrgs: ["CuratorOrg"]
  })
  public async SetProtocolFee(ctx: GalaChainContext, dto: SetProtocolFeeDto): Promise<SetProtocolFeeResDto> {
    return await setProtocolFee(ctx, dto);
  }

  @Submit({
    in: ConfigurePoolDexFeeDto,
    out: ConfigurePoolDexFeeResDto,
    allowedOrgs: ["CuratorOrg"]
  })
  public async ConfigurePoolDexFee(
    ctx: GalaChainContext,
    dto: ConfigurePoolDexFeeDto
  ): Promise<ConfigurePoolDexFeeResDto> {
    return await configurePoolDexFee(ctx, dto);
  }

  @Evaluate({
    in: ChainCallDTO,
    out: DexFeeConfig,
    allowedOrgs: ["CuratorOrg"]
  })
  public async GetDexFeeConfigration(ctx: GalaChainContext, dto: ChainCallDTO): Promise<DexFeeConfig> {
    return getDexFeesConfigration(ctx, dto);
  }

  @Submit({
    in: ConfigureDexFeeAddressDto,
    out: DexFeeConfig,
    allowedOrgs: ["CuratorOrg"]
  })
  public async ConfigureDexFeeAddress(
    ctx: GalaChainContext,
    dto: ConfigureDexFeeAddressDto
  ): Promise<DexFeeConfig> {
    return configureDexFeeAddress(ctx, dto);
  }

  @GalaTransaction({
    type: EVALUATE,
    in: GetPoolDto,
    out: GetBitMapResDto
  })
  public async GetBitMapChanges(ctx: GalaChainContext, dto: GetPoolDto): Promise<GetBitMapResDto> {
    return getBitMapChanges(ctx, dto);
  }

  @Submit({
    in: UpdatePoolBitmapDto,
    out: Pool
  })
  public async MakeBitMapChanges(ctx: GalaChainContext, dto: UpdatePoolBitmapDto): Promise<Pool> {
    return makeBitMapChanges(ctx, dto);
  }

  @Submit({
    in: TransferDexPositionDto,
    out: DexPositionOwner,
    before: transferDexPositionFeeGate
  })
  public async TransferDexPosition(
    ctx: GalaChainContext,
    dto: TransferDexPositionDto
  ): Promise<DexPositionOwner> {
    return transferDexPosition(ctx, dto);
  }

  @GalaTransaction({
    type: EVALUATE,
    in: GetPositionDto,
    out: DexPositionData
  })
  public async GetPositions(ctx: GalaChainContext, dto: GetPositionDto): Promise<DexPositionData> {
    return await getPosition(ctx, dto);
  }

  @GalaTransaction({
    type: EVALUATE,
    in: GetPositionByIdDto,
    out: DexPositionData
  })
  public async GetPositionByID(ctx: GalaChainContext, dto: GetPositionByIdDto): Promise<DexPositionData> {
    return getPositionById(ctx, dto);
  }

  @GalaTransaction({
    type: EVALUATE,
    in: GetTickDataDto,
    out: TickData
  })
  public async GetTickData(ctx: GalaChainContext, dto: GetTickDataDto): Promise<TickData> {
    return getTickData(ctx, dto);
  }

  /**
   * Places a commitment for a limit order using a commit-reveal protocol.
   *
   * This method allows users to commit to a limit order by submitting a hash
   * of the order details along with an expiration time. The actual order
   * parameters remain hidden until execution time, providing privacy and
   * preventing front-running.
   *
   * @param ctx - The GalaChain context
   * @param dto - The limit order commitment data
   * @returns Response containing the commitment ID
   */
  @Submit({
    in: PlaceLimitOrderDto,
    out: PlaceLimitOrderResDto
  })
  public async PlaceLimitOrder(
    ctx: GalaChainContext,
    dto: PlaceLimitOrderDto
  ): Promise<PlaceLimitOrderResDto> {
    return placeLimitOrder(ctx, dto);
  }

  /**
   * Cancels an existing limit order by revealing its parameters.
   *
   * This method allows users to cancel their limit orders by providing
   * the complete order details that match a previously placed commitment.
   * The order parameters are verified against the committed hash before
   * cancellation is allowed.
   *
   * @param ctx - The GalaChain context
   * @param dto - The complete limit order details for cancellation
   */
  @Submit({
    in: CancelLimitOrderDto
  })
  public async CancelLimitOrder(ctx: GalaChainContext, dto: CancelLimitOrderDto): Promise<void> {
    return cancelLimitOrder(ctx, dto);
  }

  /**
   * Executes a limit order by revealing its parameters and performing the trade.
   *
   * This method allows authorized parties (typically batching services) to
   * execute limit orders by revealing the complete order details and performing
   * the actual token swap. The order parameters are verified against the
   * committed hash before execution.
   *
   * @param ctx - The GalaChain context
   * @param dto - The complete limit order details for execution
   */
  @Submit({
    in: FillLimitOrderDto
  })
  public async FillLimitOrder(ctx: GalaChainContext, dto: FillLimitOrderDto): Promise<void> {
    return fillLimitOrder(ctx, dto);
  }

  /**
   * Configures global settings for limit order functionality.
   *
   * This method allows authorized administrators to set system-wide
   * configuration for limit orders, including which wallets are permitted
   * to execute limit order operations such as filling orders through
   * batching services.
   *
   * @param ctx - The GalaChain context
   * @param dto - The global limit order configuration
   */
  @Submit({
    in: SetGlobalLimitOrderConfigDto
  })
  public async SetGlobalLimitOrderConfig(
    ctx: GalaChainContext,
    dto: SetGlobalLimitOrderConfigDto
  ): Promise<void> {
    return setGlobalLimitOrderConfig(ctx, dto);
  }

  @Submit({
    in: AuthorizeBatchSubmitterDto,
    out: BatchSubmitAuthoritiesResDto,
    allowedOrgs: [process.env.CURATOR_ORG_MSP ?? "CuratorOrg"]
  })
  public async AuthorizeBatchSubmitter(
    ctx: GalaChainContext,
    dto: AuthorizeBatchSubmitterDto
  ): Promise<BatchSubmitAuthoritiesResDto> {
    return await authorizeBatchSubmitter(ctx, dto);
  }

  @Submit({
    in: DeauthorizeBatchSubmitterDto,
    out: BatchSubmitAuthoritiesResDto,
    allowedOrgs: [process.env.CURATOR_ORG_MSP ?? "CuratorOrg"]
  })
  public async DeauthorizeBatchSubmitter(
    ctx: GalaChainContext,
    dto: DeauthorizeBatchSubmitterDto
  ): Promise<BatchSubmitAuthoritiesResDto> {
    return await deauthorizeBatchSubmitter(ctx, dto);
  }

  @GalaTransaction({
    type: EVALUATE,
    in: FetchBatchSubmitAuthoritiesDto,
    out: BatchSubmitAuthoritiesResDto
  })
  public async GetBatchSubmitAuthorities(
    ctx: GalaChainContext,
    dto: FetchBatchSubmitAuthoritiesDto
  ): Promise<BatchSubmitAuthoritiesResDto> {
    return await getBatchSubmitAuthorities(ctx, dto);
  }
}<|MERGE_RESOLUTION|>--- conflicted
+++ resolved
@@ -73,12 +73,9 @@
   SwapResDto,
   TickData,
   TransferDexPositionDto,
-<<<<<<< HEAD
   TransferUnclaimedFundsDto,
-  TransferUnclaimedFundsResDto
-=======
+  TransferUnclaimedFundsResDto,
   UpdatePoolBitmapDto
->>>>>>> 88effae3
 } from "../api/";
 import {
   addLiquidity,
